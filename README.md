# 🌟 HNSW + PostgreSQL Indexer

HNSWPostgreSQLIndexer Jina is a production-ready, scalable Indexer for the Jina neural search framework.

It combines the reliability of PostgreSQL with the speed and efficiency of the HNSWlib nearest neighbor library.

It thus provides all the CRUD operations expected of a database system, while also offering fast and reliable vector lookup.

**Requires** a running PostgreSQL database service. For quick testing, you can run a containerized version locally with:

`docker run -e POSTGRES_PASSWORD=123456  -p 127.0.0.1:5432:5432/tcp postgres:13.2`

## Syncing between PSQL and HNSW

By default, all data is stored in a PSQL database (as defined in the arguments). 
In order to add data to / build a HNSW index with your data, you need to manually call the `/sync` endpoint.
This iterates through the data you have stored, and adds it to the HNSW index.
By default, this is done incrementally. 
If you want to completely rebuild the index, use the parameter `rebuild`, like so:

```python
flow.post(on='/sync', parameters={'rebuild': True})
```

At start-up time, the data from PSQL is synced into HNSW automatically.
You can disable this with: 

```python
Flow().add(
    uses='jinahub://HNSWPostgresIndexer',
    uses_with={'startup_sync': False}
)
```

## CRUD operations

You can perform all the usual operations on the respective endpoints

- `/index`. Add new data to PostgreSQL
- `/search`. Query the HNSW index with your Documents.
- `/update`. Update documents in PostgreSQL
<<<<<<< HEAD
- `/delete`. Delete documents in PostgreSQL. **Note**. This only performs soft-deletion by default. This is done in order to not break the look-up of the document id after doing a search. For a hard delete, add `'soft_delete': False'` to `parameters`. You might also perform a cleanup after a full rebuild of the HNSW index, by calling `/cleanup`.
=======
- `/delete`. Delete documents in PostgreSQL. 
>>>>>>> 1fa20801

**Note**. This only performs soft-deletion by default. 
This is done in order to not break the look-up of the document id after doing a search. 
For a hard delete, add `'soft_delete': False'` to `parameters`. 
You might also perform a cleanup after a full rebuild of the HNSW index, by calling `/cleanup`.<|MERGE_RESOLUTION|>--- conflicted
+++ resolved
@@ -39,11 +39,7 @@
 - `/index`. Add new data to PostgreSQL
 - `/search`. Query the HNSW index with your Documents.
 - `/update`. Update documents in PostgreSQL
-<<<<<<< HEAD
-- `/delete`. Delete documents in PostgreSQL. **Note**. This only performs soft-deletion by default. This is done in order to not break the look-up of the document id after doing a search. For a hard delete, add `'soft_delete': False'` to `parameters`. You might also perform a cleanup after a full rebuild of the HNSW index, by calling `/cleanup`.
-=======
 - `/delete`. Delete documents in PostgreSQL. 
->>>>>>> 1fa20801
 
 **Note**. This only performs soft-deletion by default. 
 This is done in order to not break the look-up of the document id after doing a search. 
